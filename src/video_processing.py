--- conflicted
+++ resolved
@@ -1,6 +1,6 @@
-<<<<<<< HEAD
 import os
 import cv2
+import csv
 import numpy as np
 import mediapipe as mp
 from tqdm import tqdm
@@ -113,174 +113,6 @@
         "start_clap_frame": start_clap_frame,
         "end_clap_frame": end_clap_frame,
         "num_steps": num_steps
-    }
-
-    return metadata, joints_data, smoothed_data, peaks_data, step_counts_joint
-
-
-def count_steps(joints_data):
-    """
-    Dynamically calculates steps from joint motion with adaptive prominence.
-    
-    Parameters:
-        joints_data (dict): Raw joint movement data.
-
-    Returns:
-        tuple: step_counts_joint (dict), smoothed_data (dict), peaks_data (dict), num_steps (int).
-    """
-    step_counts_joint = {}
-    smoothed_data = {}
-    peaks_data = {}
-
-    for joint, data in joints_data.items():
-        data = np.array(data)
-
-        # Smooth the data using a moving average
-        smoothed = np.convolve(data, np.ones(15) / 15, mode="valid")
-        smoothed_data[joint] = smoothed
-
-        # Calculate dynamic prominence based on standard deviation
-        std_dev = np.std(smoothed)
-        prominence = 0.85 * std_dev  # Adjust factor as needed
-
-        # Detect peaks with dynamic prominence
-        peaks, _ = find_peaks(smoothed, distance=30, prominence=prominence)
-        peaks_data[joint] = peaks
-        step_counts_joint[joint] = len(peaks)
-
-    # Calculate total steps
-    right_steps = step_counts_joint.get("right_ankle", 0)
-    left_steps = step_counts_joint.get("left_ankle", 0)
-    num_steps = right_steps + left_steps
-
-    print(f"Step Counts:")
-    print(f"  Right Steps: {right_steps}")
-    print(f"  Left Steps: {left_steps}")
-    print(f"  Total Steps: {num_steps}")
-
-    return step_counts_joint, smoothed_data, peaks_data, num_steps
-
-
-
-def visualize_data(joints_data, smoothed_data, peaks_data):
-    """
-    Visualizes joint motion and detected steps, using raw data, smoothed data, and peak indices.
-
-    Parameters:
-        joints_data (dict): Raw joint movement data.
-        smoothed_data (dict): Smoothed joint movement data.
-        peaks_data (dict): Detected step (peak) indices for each joint.
-    """
-    # Plot joint motion data
-    fig, axs = plt.subplots(len(joints_data), 1, figsize=(15, 20))
-    joints = list(joints_data.keys())
-    colors = ["orange", "green", "blue", "red", "purple", "brown"]
-
-    for i, joint in enumerate(joints):
-        raw_data = joints_data[joint]
-        smoothed = smoothed_data[joint]
-        peaks = peaks_data[joint]
-
-        # Plot raw and smoothed data
-        axs[i].plot(raw_data, label=f"{joint} (raw)", alpha=0.5, color=colors[i])
-        axs[i].plot(smoothed, label=f"{joint} (smoothed)", linewidth=2, color=colors[i])
-        
-        # Highlight detected steps (peaks)
-        axs[i].scatter(peaks, smoothed[peaks], color="black", label=f"Detected Steps ({len(peaks)})")
-        axs[i].legend()
-        axs[i].set_title(f"{joint} Horizontal Movement and Step Detection")
-        axs[i].set_xlabel("Frames")
-        axs[i].set_ylabel("Horizontal Position (x)")
-
-    plt.tight_layout()
-    plt.show()
-
-=======
-import os
-import cv2
-import csv
-import numpy as np
-import mediapipe as mp
-from tqdm import tqdm
-from datetime import datetime
-from scipy.signal import find_peaks
-from matplotlib import pyplot as plt
-
-# Initialize MediaPipe Pose
-mp_pose = mp.solutions.pose
-mp_drawing = mp.solutions.drawing_utils
-
-
-def process_video(video_path, display_video=False):
-    """
-    Processes a video file to extract joint motion data and metadata, optionally displaying the video.
-
-    Parameters:
-        video_path (str): Path to the video file.
-        display_video (bool): Whether to display the video with landmarks.
-
-    Returns:
-        tuple: Metadata (dict), joint data (dict), smoothed data (dict), step counts (dict).
-    """
-    if not os.path.exists(video_path):
-        print(f"Video file '{video_path}' does not exist.")
-        return None
-
-    cap = cv2.VideoCapture(video_path)
-    if not cap.isOpened():
-        print(f"Failed to open video file '{video_path}'.")
-        return None
-
-    pose = mp_pose.Pose()
-    joints_data = {joint: [] for joint in ["right_ankle", "left_ankle", "right_heel", "left_heel", "right_foot_index", "left_foot_index"]}
-
-    # Metadata placeholders
-    frame_count = int(cap.get(cv2.CAP_PROP_FRAME_COUNT))
-    fps = round(cap.get(cv2.CAP_PROP_FPS))
-    resolution = f"{int(cap.get(cv2.CAP_PROP_FRAME_WIDTH))}x{int(cap.get(cv2.CAP_PROP_FRAME_HEIGHT))}"
-    duration = round(frame_count / fps, 2)
-    creation_time = datetime.fromtimestamp(os.path.getctime(video_path)).strftime("%Y-%m-%d %H:%M:%S")
-
-    # Progress bar for processing frames
-    with tqdm(total=frame_count, desc=f"Processing {os.path.basename(video_path)}", unit="frame") as progress:
-        while cap.isOpened():
-            ret, frame = cap.read()
-            if not ret:
-                break
-
-            rgb_frame = cv2.cvtColor(frame, cv2.COLOR_BGR2RGB)
-            results = pose.process(rgb_frame)
-
-            # Collect joint data
-            if results.pose_landmarks:
-                landmarks = results.pose_landmarks.landmark
-                for joint in joints_data.keys():
-                    joint_landmark = getattr(mp_pose.PoseLandmark, joint.upper())
-                    joints_data[joint].append(landmarks[joint_landmark].x)
-
-                # Optionally display the video with skeleton overlay
-                if display_video:
-                    mp_drawing.draw_landmarks(frame, results.pose_landmarks, mp_pose.POSE_CONNECTIONS)
-                    resized_frame = cv2.resize(frame, (720, 480))
-                    cv2.imshow("Pose Tracking - Data Collection", resized_frame)
-
-                    # Exit on 'q' key press
-                    if cv2.waitKey(5) & 0xFF == ord("q"):
-                        break
-
-            progress.update(1)  # Update the progress bar after each frame is processed
-
-    cap.release()
-    if display_video:
-        cv2.destroyAllWindows()
-
-    step_counts_joint, smoothed_data, peaks_data, num_steps = count_steps(joints_data)
-    metadata = {
-        "resolution": resolution,
-        "fps": fps,
-        "duration_seconds": duration,
-        "creation_time": creation_time,
-        "num_steps": num_steps,
     }
 
     return metadata, joints_data, smoothed_data, peaks_data, step_counts_joint
@@ -434,5 +266,4 @@
         writer.writerow(["right_foot_index", right_steps, list(peaks_data.get("right_foot_index", []))])
         writer.writerow(["Total", total_steps, ""])
 
-    print(f"Schrittzählungen gespeichert: {steps_csv}")
->>>>>>> 9888f88e
+    print(f"Schrittzählungen gespeichert: {steps_csv}")