# Byte-compiled / optimized / DLL files
__pycache__/
*.py[cod]
*$py.class

# C extensions
*.so

# Distribution / packaging
.Python
build/
develop-eggs/
dist/
downloads/
eggs/
.eggs/
lib/
lib64/
parts/
sdist/
var/
wheels/
share/python-wheels/
*.egg-info/
.installed.cfg
*.egg
MANIFEST

# PyInstaller
*.manifest
*.spec

# Installer logs
pip-log.txt
pip-delete-this-directory.txt

# Unit test / coverage reports
htmlcov/
.tox/
.nox/
.coverage
.coverage.*
.cache
nosetests.xml
coverage.xml
*.cover
*.py,cover
.hypothesis/
.pytest_cache/
cover/

# Translations
*.mo
*.pot

# Django stuff:
*.log
local_settings.py
db.sqlite3
db.sqlite3-journal

# Flask stuff:
instance/
.webassets-cache

# Scrapy stuff:
.scrapy

# Sphinx documentation
docs/_build/

# PyBuilder
.pybuilder/
target/

# Jupyter Notebook
.ipynb_checkpoints

# IPython
profile_default/
ipython_config.py

# pyenv
.python-version

# pipenv
# Pipfile.lock (optional, but usually included in version control)

# poetry
# poetry.lock (optional, but usually included in version control)

# pdm
.pdm.toml
.pdm-python
.pdm-build/

# PEP 582; used by e.g. github.com/David-OConnor/pyflow and github.com/pdm-project/pdm
__pypackages__/

# Celery stuff
celerybeat-schedule
celerybeat.pid

# SageMath parsed files
*.sage.py

# Environments
.env
.venv
env/
venv/
ENV/
env.bak/
venv.bak/

# Spyder project settings
.spyderproject
.spyproject

# Rope project settings
.ropeproject

# mkdocs documentation
/site

# mypy
.mypy_cache/
.dmypy.json
dmypy.json

# Pyre type checker
.pyre/

# pytype static type analyzer
.pytype/

# Cython debug symbols
cython_debug/

# PyCharm
# Uncomment if you want to ignore the entire idea folder
#.idea/

# Ignore image files
*.jpg
*.jpeg
*.png
*.gif
*.bmp
*.tiff
*.svg

# Ignore video files
*.mp4
*.avi
*.mov
*.mkv
*.webm
*.flv
*.wmv

# Ignore specific media folders (optional)
images/
media/
videos/

<<<<<<< HEAD
.DS_Store
=======
# Ignore Files
*.pdf 
*.csv
>>>>>>> 9888f88e
<|MERGE_RESOLUTION|>--- conflicted
+++ resolved
@@ -164,10 +164,6 @@
 media/
 videos/
 
-<<<<<<< HEAD
-.DS_Store
-=======
 # Ignore Files
 *.pdf 
-*.csv
->>>>>>> 9888f88e
+*.csv